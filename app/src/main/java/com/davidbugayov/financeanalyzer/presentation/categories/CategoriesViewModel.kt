package com.davidbugayov.financeanalyzer.presentation.categories

import android.app.Application
import androidx.compose.material.icons.Icons
import androidx.compose.material.icons.automirrored.filled.TrendingUp
import androidx.compose.material.icons.filled.Add
import androidx.compose.material.icons.filled.CardGiftcard
import androidx.compose.material.icons.filled.Checkroom
import androidx.compose.material.icons.filled.Computer
import androidx.compose.material.icons.filled.DirectionsCar
import androidx.compose.material.icons.filled.Home
import androidx.compose.material.icons.filled.HomeWork
import androidx.compose.material.icons.filled.LocalHospital
import androidx.compose.material.icons.filled.MoreHoriz
import androidx.compose.material.icons.filled.Movie
import androidx.compose.material.icons.filled.Payments
import androidx.compose.material.icons.filled.Pets
import androidx.compose.material.icons.filled.Phone
import androidx.compose.material.icons.filled.Restaurant
import androidx.compose.material.icons.filled.ShoppingCart
import androidx.lifecycle.AndroidViewModel
import androidx.lifecycle.viewModelScope
import com.davidbugayov.financeanalyzer.data.preferences.CategoryPreferences
import com.davidbugayov.financeanalyzer.data.preferences.CategoryUsagePreferences
<<<<<<< HEAD
import com.davidbugayov.financeanalyzer.presentation.categories.model.CategoryItem
=======
import com.davidbugayov.financeanalyzer.presentation.transaction.add.model.CategoryItem
>>>>>>> 7b4502b7
import kotlinx.coroutines.flow.MutableStateFlow
import kotlinx.coroutines.flow.StateFlow
import kotlinx.coroutines.flow.asStateFlow
import kotlinx.coroutines.launch
import org.koin.core.component.KoinComponent
import org.koin.core.component.inject
import timber.log.Timber
import androidx.compose.ui.graphics.vector.ImageVector

/**
 * ViewModel для управления категориями транзакций.
 * Следует принципам MVVM и Clean Architecture.
 */
class CategoriesViewModel(
    application: Application
) : AndroidViewModel(application), KoinComponent {

    private val categoryPreferences: CategoryPreferences by inject()
    private val categoryUsagePreferences: CategoryUsagePreferences by inject()

    companion object {
        const val OTHER_CATEGORY = "Другое"
        const val TRANSFER_CATEGORY = "Переводы"
        
        // Публичные дефолтные категории для доступа из других классов
        val DEFAULT_EXPENSE_CATEGORIES = listOf(
            CategoryItem("Продукты",0, Icons.Default.ShoppingCart),
            CategoryItem("Транспорт",0, Icons.Default.DirectionsCar),
            CategoryItem("Развлечения",0, Icons.Default.Movie),
            CategoryItem("Рестораны",0, Icons.Default.Restaurant),
            CategoryItem("Здоровье",0, Icons.Default.LocalHospital),
            CategoryItem("Одежда",0, Icons.Default.Checkroom),
            CategoryItem("Жилье",0, Icons.Default.Home),
            CategoryItem("Связь",0, Icons.Default.Phone),
            CategoryItem("Питомец",0, Icons.Default.Pets),
            CategoryItem("Прочее", 0,Icons.Default.MoreHoriz),
            CategoryItem("Другое",0, Icons.Default.Add)
        )

        val DEFAULT_INCOME_CATEGORIES = listOf(
            CategoryItem("Зарплата",0, Icons.Default.Payments),
            CategoryItem("Фриланс",0, Icons.Default.Computer),
            CategoryItem("Подарки",0, Icons.Default.CardGiftcard),
            CategoryItem("Проценты",0, Icons.AutoMirrored.Filled.TrendingUp),
            CategoryItem("Аренда",0, Icons.Default.HomeWork),
            CategoryItem("Прочее", 0,Icons.Default.MoreHoriz),
            CategoryItem("Другое",0, Icons.Default.Add)
        )
    }

    private val defaultExpenseCategories = DEFAULT_EXPENSE_CATEGORIES
    private val defaultIncomeCategories = DEFAULT_INCOME_CATEGORIES

    private val _expenseCategories = MutableStateFlow(defaultExpenseCategories)
    val expenseCategories: StateFlow<List<CategoryItem>> = _expenseCategories.asStateFlow()

    private val _incomeCategories = MutableStateFlow(defaultIncomeCategories)
    val incomeCategories: StateFlow<List<CategoryItem>> = _incomeCategories.asStateFlow()

    init {
        Timber.d("[CategoriesVM] CategoriesViewModel создан: $this")
        loadCategories()
    }

    /**
     * Загружает сохраненные категории и сортирует их по частоте использования
     */
    private fun loadCategories() {
        viewModelScope.launch {
            val savedExpenseCategories = categoryPreferences.loadExpenseCategories()
            val savedIncomeCategories = categoryPreferences.loadIncomeCategories()
            val deletedDefaultExpenseCategories = categoryPreferences.loadDeletedDefaultExpenseCategories()
            val deletedDefaultIncomeCategories = categoryPreferences.loadDeletedDefaultIncomeCategories()

            // Загружаем статистику использования категорий
            val expenseCategoriesUsage = categoryUsagePreferences.loadExpenseCategoriesUsage()
            val incomeCategoriesUsage = categoryUsagePreferences.loadIncomeCategoriesUsage()

            // Фильтруем дефолтные категории, исключая удаленные
            val filteredDefaultExpenseCategories = defaultExpenseCategories.filter {
                !deletedDefaultExpenseCategories.contains(it.name) && it.name != OTHER_CATEGORY
            }

            val filteredDefaultIncomeCategories = defaultIncomeCategories.filter {
                !deletedDefaultIncomeCategories.contains(it.name) && it.name != OTHER_CATEGORY
            }

            // Добавляем пользовательские категории
            val customExpenseCategories = savedExpenseCategories.map {
                CategoryItem(it, 0,Icons.Default.MoreHoriz, true)
            }
            val customIncomeCategories = savedIncomeCategories.map {
                CategoryItem(it, 0,Icons.Default.MoreHoriz, true)
            }

            // Всегда оставляем категорию "Другое" в конце списка
            val otherExpenseCategory = defaultExpenseCategories.last()
            val otherIncomeCategory = defaultIncomeCategories.last()

            // Объединяем все категории (кроме "Другое")
            val allExpenseCategories = (filteredDefaultExpenseCategories + customExpenseCategories)
            val allIncomeCategories = (filteredDefaultIncomeCategories + customIncomeCategories)

            // Сортируем категории по частоте использования (по убыванию)
            val sortedExpenseCategories = allExpenseCategories.sortedByDescending { 
                expenseCategoriesUsage[it.name] ?: 0 
            }
            val sortedIncomeCategories = allIncomeCategories.sortedByDescending { 
                incomeCategoriesUsage[it.name] ?: 0 
            }

            // Добавляем "Другое" в конец списка
            _expenseCategories.value = sortedExpenseCategories + listOf(otherExpenseCategory)
            _incomeCategories.value = sortedIncomeCategories + listOf(otherIncomeCategory)
        }
    }

    /**
     * Добавляет новую пользовательскую категорию
     */
    fun addCustomCategory(category: String, isExpense: Boolean, icon: ImageVector = Icons.Default.MoreHoriz) {
        if (category.isBlank()) return

        viewModelScope.launch {
            if (isExpense) {
                categoryPreferences.addExpenseCategory(category)
<<<<<<< HEAD
                val customCategory = CategoryItem(category, 0,Icons.Default.MoreHoriz, true)
=======
                val customCategory = CategoryItem(category, icon)
>>>>>>> 7b4502b7
                val currentCategories = _expenseCategories.value.toMutableList()
                // Добавляем перед "Другое"
                currentCategories.add(currentCategories.size - 1, customCategory)
                _expenseCategories.value = currentCategories
            } else {
                categoryPreferences.addIncomeCategory(category)
<<<<<<< HEAD
                val customCategory = CategoryItem(category, 0,Icons.Default.MoreHoriz, true)
=======
                val customCategory = CategoryItem(category, icon)
>>>>>>> 7b4502b7
                val currentCategories = _incomeCategories.value.toMutableList()
                // Добавляем перед "Другое"
                currentCategories.add(currentCategories.size - 1, customCategory)
                _incomeCategories.value = currentCategories
            }
        }
    }

    /**
     * Удаляет категорию
     */
    fun removeCategory(category: String, isExpense: Boolean) {
        viewModelScope.launch {
            if (isExpense) {
                // Проверяем, является ли категория дефолтной
                val isDefaultCategory = defaultExpenseCategories.any { it.name == category && it.name != OTHER_CATEGORY }

                if (isDefaultCategory) {
                    // Если это дефолтная категория, добавляем ее в список удаленных дефолтных категорий
                    categoryPreferences.addDeletedDefaultExpenseCategory(category)
                } else {
                    // Если это пользовательская категория, удаляем ее из списка пользовательских категорий
                    categoryPreferences.removeExpenseCategory(category)
                }

                // Удаляем категорию из текущего списка
                _expenseCategories.value = _expenseCategories.value.filterNot { it.name == category }
            } else {
                // Проверяем, является ли категория дефолтной
                val isDefaultCategory = defaultIncomeCategories.any { it.name == category && it.name != OTHER_CATEGORY }

                if (isDefaultCategory) {
                    // Если это дефолтная категория, добавляем ее в список удаленных дефолтных категорий
                    categoryPreferences.addDeletedDefaultIncomeCategory(category)
                } else {
                    // Если это пользовательская категория, удаляем ее из списка пользовательских категорий
                    categoryPreferences.removeIncomeCategory(category)
                }

                // Удаляем категорию из текущего списка
                _incomeCategories.value = _incomeCategories.value.filterNot { it.name == category }
            }
        }
    }

    /**
     * Увеличивает счетчик использования категории и обновляет порядок категорий
     */
    fun incrementCategoryUsage(category: String, isExpense: Boolean) {
        viewModelScope.launch {
            if (isExpense) {
                categoryUsagePreferences.incrementExpenseCategoryUsage(category)
            } else {
                categoryUsagePreferences.incrementIncomeCategoryUsage(category)
            }
            // Перезагружаем категории с новой статистикой использования
            loadCategories()
        }
    }

    /**
     * Проверяет, является ли категория расходов стандартной
     */
    fun isDefaultExpenseCategory(category: String): Boolean {
        return defaultExpenseCategories.any { it.name == category }
    }

    /**
     * Проверяет, является ли категория доходов стандартной
     */
    fun isDefaultIncomeCategory(category: String): Boolean {
        return defaultIncomeCategories.any { it.name == category }
    }

    /**
     * Добавляет новую пользовательскую категорию расходов
     */
    fun addExpenseCategory(category: String) {
        addCustomCategory(category, true)
    }

    /**
     * Добавляет новую пользовательскую категорию доходов
     */
    fun addIncomeCategory(category: String) {
        addCustomCategory(category, false)
    }

    /**
     * Удаляет категорию расходов
     */
    fun removeExpenseCategory(category: String) {
        // Не даем удалить "Другое"
        if (category == OTHER_CATEGORY) return

        removeCategory(category, true)
    }

    /**
     * Удаляет категорию доходов
     */
    fun removeIncomeCategory(category: String) {
        // Не даем удалить "Другое"
        if (category == OTHER_CATEGORY) return

        removeCategory(category, false)
    }

    /**
     * Удаляет категорию расходов (для использования в TransactionHistoryViewModel)
     */
    fun deleteExpenseCategory(category: String) {
        // Не даем удалить "Другое"
        if (category == OTHER_CATEGORY) return

        removeCategory(category, true)
    }

    /**
     * Удаляет категорию доходов (для использования в TransactionHistoryViewModel)
     */
    fun deleteIncomeCategory(category: String) {
        // Не даем удалить "Другое"
        if (category == OTHER_CATEGORY) return

        removeCategory(category, false)
    }
} <|MERGE_RESOLUTION|>--- conflicted
+++ resolved
@@ -4,12 +4,11 @@
 import androidx.compose.material.icons.Icons
 import androidx.compose.material.icons.automirrored.filled.TrendingUp
 import androidx.compose.material.icons.filled.Add
-import androidx.compose.material.icons.filled.CardGiftcard
 import androidx.compose.material.icons.filled.Checkroom
 import androidx.compose.material.icons.filled.Computer
+import androidx.compose.material.icons.filled.CreditCard
 import androidx.compose.material.icons.filled.DirectionsCar
 import androidx.compose.material.icons.filled.Home
-import androidx.compose.material.icons.filled.HomeWork
 import androidx.compose.material.icons.filled.LocalHospital
 import androidx.compose.material.icons.filled.MoreHoriz
 import androidx.compose.material.icons.filled.Movie
@@ -18,15 +17,14 @@
 import androidx.compose.material.icons.filled.Phone
 import androidx.compose.material.icons.filled.Restaurant
 import androidx.compose.material.icons.filled.ShoppingCart
+import androidx.compose.material.icons.filled.SwapHoriz
+import androidx.compose.material.icons.filled.Work
+import androidx.compose.ui.graphics.vector.ImageVector
 import androidx.lifecycle.AndroidViewModel
 import androidx.lifecycle.viewModelScope
 import com.davidbugayov.financeanalyzer.data.preferences.CategoryPreferences
 import com.davidbugayov.financeanalyzer.data.preferences.CategoryUsagePreferences
-<<<<<<< HEAD
-import com.davidbugayov.financeanalyzer.presentation.categories.model.CategoryItem
-=======
 import com.davidbugayov.financeanalyzer.presentation.transaction.add.model.CategoryItem
->>>>>>> 7b4502b7
 import kotlinx.coroutines.flow.MutableStateFlow
 import kotlinx.coroutines.flow.StateFlow
 import kotlinx.coroutines.flow.asStateFlow
@@ -34,7 +32,6 @@
 import org.koin.core.component.KoinComponent
 import org.koin.core.component.inject
 import timber.log.Timber
-import androidx.compose.ui.graphics.vector.ImageVector
 
 /**
  * ViewModel для управления категориями транзакций.
@@ -47,38 +44,32 @@
     private val categoryPreferences: CategoryPreferences by inject()
     private val categoryUsagePreferences: CategoryUsagePreferences by inject()
 
-    companion object {
-        const val OTHER_CATEGORY = "Другое"
-        const val TRANSFER_CATEGORY = "Переводы"
-        
-        // Публичные дефолтные категории для доступа из других классов
-        val DEFAULT_EXPENSE_CATEGORIES = listOf(
-            CategoryItem("Продукты",0, Icons.Default.ShoppingCart),
-            CategoryItem("Транспорт",0, Icons.Default.DirectionsCar),
-            CategoryItem("Развлечения",0, Icons.Default.Movie),
-            CategoryItem("Рестораны",0, Icons.Default.Restaurant),
-            CategoryItem("Здоровье",0, Icons.Default.LocalHospital),
-            CategoryItem("Одежда",0, Icons.Default.Checkroom),
-            CategoryItem("Жилье",0, Icons.Default.Home),
-            CategoryItem("Связь",0, Icons.Default.Phone),
-            CategoryItem("Питомец",0, Icons.Default.Pets),
-            CategoryItem("Прочее", 0,Icons.Default.MoreHoriz),
-            CategoryItem("Другое",0, Icons.Default.Add)
-        )
-
-        val DEFAULT_INCOME_CATEGORIES = listOf(
-            CategoryItem("Зарплата",0, Icons.Default.Payments),
-            CategoryItem("Фриланс",0, Icons.Default.Computer),
-            CategoryItem("Подарки",0, Icons.Default.CardGiftcard),
-            CategoryItem("Проценты",0, Icons.AutoMirrored.Filled.TrendingUp),
-            CategoryItem("Аренда",0, Icons.Default.HomeWork),
-            CategoryItem("Прочее", 0,Icons.Default.MoreHoriz),
-            CategoryItem("Другое",0, Icons.Default.Add)
-        )
-    }
-
-    private val defaultExpenseCategories = DEFAULT_EXPENSE_CATEGORIES
-    private val defaultIncomeCategories = DEFAULT_INCOME_CATEGORIES
+    private val defaultExpenseCategories = listOf(
+        CategoryItem("Продукты", Icons.Default.ShoppingCart),
+        CategoryItem("Транспорт", Icons.Default.DirectionsCar),
+        CategoryItem("Развлечения", Icons.Default.Movie),
+        CategoryItem("Рестораны", Icons.Default.Restaurant),
+        CategoryItem("Здоровье", Icons.Default.LocalHospital),
+        CategoryItem("Одежда", Icons.Default.Checkroom),
+        CategoryItem("Жилье", Icons.Default.Home),
+        CategoryItem("Связь", Icons.Default.Phone),
+        CategoryItem("Питомец", Icons.Default.Pets),
+        CategoryItem("Услуги", Icons.Default.Work),
+        CategoryItem("Благотворительность", Icons.Default.Payments),
+        CategoryItem("Кредит", Icons.Default.CreditCard),
+        CategoryItem("Переводы", Icons.Default.SwapHoriz),
+        CategoryItem("Другое", Icons.Default.Add)
+    )
+
+    private val defaultIncomeCategories = listOf(
+        CategoryItem("Зарплата", Icons.Default.Payments),
+        CategoryItem("Фриланс", Icons.Default.Computer),
+        CategoryItem("Подарки", Icons.Default.Payments),
+        CategoryItem("Проценты", Icons.AutoMirrored.Filled.TrendingUp),
+        CategoryItem("Аренда", Icons.Default.Work),
+        CategoryItem("Прочее", Icons.Default.MoreHoriz),
+        CategoryItem("Другое", Icons.Default.Add)
+    )
 
     private val _expenseCategories = MutableStateFlow(defaultExpenseCategories)
     val expenseCategories: StateFlow<List<CategoryItem>> = _expenseCategories.asStateFlow()
@@ -107,19 +98,19 @@
 
             // Фильтруем дефолтные категории, исключая удаленные
             val filteredDefaultExpenseCategories = defaultExpenseCategories.filter {
-                !deletedDefaultExpenseCategories.contains(it.name) && it.name != OTHER_CATEGORY
+                !deletedDefaultExpenseCategories.contains(it.name) && it.name != "Другое"
             }
 
             val filteredDefaultIncomeCategories = defaultIncomeCategories.filter {
-                !deletedDefaultIncomeCategories.contains(it.name) && it.name != OTHER_CATEGORY
+                !deletedDefaultIncomeCategories.contains(it.name) && it.name != "Другое"
             }
 
             // Добавляем пользовательские категории
             val customExpenseCategories = savedExpenseCategories.map {
-                CategoryItem(it, 0,Icons.Default.MoreHoriz, true)
+                CategoryItem(it, Icons.Default.MoreHoriz)
             }
             val customIncomeCategories = savedIncomeCategories.map {
-                CategoryItem(it, 0,Icons.Default.MoreHoriz, true)
+                CategoryItem(it, Icons.Default.MoreHoriz)
             }
 
             // Всегда оставляем категорию "Другое" в конце списка
@@ -153,22 +144,14 @@
         viewModelScope.launch {
             if (isExpense) {
                 categoryPreferences.addExpenseCategory(category)
-<<<<<<< HEAD
-                val customCategory = CategoryItem(category, 0,Icons.Default.MoreHoriz, true)
-=======
                 val customCategory = CategoryItem(category, icon)
->>>>>>> 7b4502b7
                 val currentCategories = _expenseCategories.value.toMutableList()
                 // Добавляем перед "Другое"
                 currentCategories.add(currentCategories.size - 1, customCategory)
                 _expenseCategories.value = currentCategories
             } else {
                 categoryPreferences.addIncomeCategory(category)
-<<<<<<< HEAD
-                val customCategory = CategoryItem(category, 0,Icons.Default.MoreHoriz, true)
-=======
                 val customCategory = CategoryItem(category, icon)
->>>>>>> 7b4502b7
                 val currentCategories = _incomeCategories.value.toMutableList()
                 // Добавляем перед "Другое"
                 currentCategories.add(currentCategories.size - 1, customCategory)
@@ -184,7 +167,7 @@
         viewModelScope.launch {
             if (isExpense) {
                 // Проверяем, является ли категория дефолтной
-                val isDefaultCategory = defaultExpenseCategories.any { it.name == category && it.name != OTHER_CATEGORY }
+                val isDefaultCategory = defaultExpenseCategories.any { it.name == category && it.name != "Другое" }
 
                 if (isDefaultCategory) {
                     // Если это дефолтная категория, добавляем ее в список удаленных дефолтных категорий
@@ -198,7 +181,7 @@
                 _expenseCategories.value = _expenseCategories.value.filterNot { it.name == category }
             } else {
                 // Проверяем, является ли категория дефолтной
-                val isDefaultCategory = defaultIncomeCategories.any { it.name == category && it.name != OTHER_CATEGORY }
+                val isDefaultCategory = defaultIncomeCategories.any { it.name == category && it.name != "Другое" }
 
                 if (isDefaultCategory) {
                     // Если это дефолтная категория, добавляем ее в список удаленных дефолтных категорий
@@ -244,45 +227,11 @@
     }
 
     /**
-     * Добавляет новую пользовательскую категорию расходов
-     */
-    fun addExpenseCategory(category: String) {
-        addCustomCategory(category, true)
-    }
-
-    /**
-     * Добавляет новую пользовательскую категорию доходов
-     */
-    fun addIncomeCategory(category: String) {
-        addCustomCategory(category, false)
-    }
-
-    /**
-     * Удаляет категорию расходов
-     */
-    fun removeExpenseCategory(category: String) {
-        // Не даем удалить "Другое"
-        if (category == OTHER_CATEGORY) return
-
-        removeCategory(category, true)
-    }
-
-    /**
-     * Удаляет категорию доходов
-     */
-    fun removeIncomeCategory(category: String) {
-        // Не даем удалить "Другое"
-        if (category == OTHER_CATEGORY) return
-
-        removeCategory(category, false)
-    }
-
-    /**
      * Удаляет категорию расходов (для использования в TransactionHistoryViewModel)
      */
     fun deleteExpenseCategory(category: String) {
         // Не даем удалить "Другое"
-        if (category == OTHER_CATEGORY) return
+        if (category == "Другое") return
 
         removeCategory(category, true)
     }
@@ -292,7 +241,7 @@
      */
     fun deleteIncomeCategory(category: String) {
         // Не даем удалить "Другое"
-        if (category == OTHER_CATEGORY) return
+        if (category == "Другое") return
 
         removeCategory(category, false)
     }
