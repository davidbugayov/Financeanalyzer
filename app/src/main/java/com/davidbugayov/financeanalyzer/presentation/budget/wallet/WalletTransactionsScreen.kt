--- conflicted
+++ resolved
@@ -42,26 +42,22 @@
 import androidx.compose.ui.Modifier
 import androidx.compose.ui.draw.clip
 import androidx.compose.ui.graphics.Color
+import androidx.compose.ui.platform.LocalContext
 import androidx.compose.ui.text.font.FontWeight
 import androidx.compose.ui.unit.dp
 import androidx.navigation.NavController
 import androidx.navigation.compose.rememberNavController
-<<<<<<< HEAD
-import com.davidbugayov.financeanalyzer.domain.model.Transaction
-import com.davidbugayov.financeanalyzer.domain.model.Wallet
-=======
->>>>>>> 7b4502b7
-import com.davidbugayov.financeanalyzer.presentation.transaction.add.AddTransactionViewModel
 import com.davidbugayov.financeanalyzer.presentation.budget.ImportCategoriesDialog
 import com.davidbugayov.financeanalyzer.presentation.budget.wallet.model.WalletTransactionsEvent
 import com.davidbugayov.financeanalyzer.presentation.categories.CategoriesViewModel
 import com.davidbugayov.financeanalyzer.presentation.components.AppTopBar
 import com.davidbugayov.financeanalyzer.presentation.components.TransactionItem
 import com.davidbugayov.financeanalyzer.presentation.navigation.Screen
-import com.davidbugayov.financeanalyzer.presentation.transaction.base.model.BaseTransactionEvent
+import com.davidbugayov.financeanalyzer.presentation.transaction.add.AddTransactionViewModel
 import org.koin.androidx.compose.koinViewModel
-import androidx.compose.ui.platform.LocalContext
-
+import kotlin.experimental.ExperimentalTypeInference
+
+@OptIn(ExperimentalTypeInference::class)
 @Composable
 fun WalletTransactionsScreen(
     walletId: String,
@@ -88,7 +84,7 @@
     val expenseCategories by categoriesViewModel.expenseCategories.collectAsState()
 
     // Обработчик нажатия на кнопку "Потратить"
-    val navigateToAddTransaction = {
+    val navigateToAddTransaction: () -> Unit = {
         state.wallet?.let { wallet ->
             // Настроим экран добавления транзакции с именем кошелька в качестве категории
             addTransactionViewModel.setupForExpenseAddition(
@@ -97,13 +93,6 @@
                 context = context
             )
             
-<<<<<<< HEAD
-            // Принудительно установим тип "Расход" и категорию, соответствующую кошельку
-            addTransactionViewModel.onEvent(BaseTransactionEvent.ToggleExpense(true)) // Переключаем на расход
-            addTransactionViewModel.onEvent(BaseTransactionEvent.SetCategory(wallet.name))
-            
-=======
->>>>>>> 7b4502b7
             // Переходим на экран добавления транзакции
             navController.navigate(Screen.AddTransaction.route)
         }
@@ -277,7 +266,7 @@
                         // Кнопка "Потратить из кошелька"
                         Spacer(modifier = Modifier.height(16.dp))
                         Button(
-                            onClick = navigateToAddTransaction as () -> Unit,
+                            onClick = navigateToAddTransaction,
                             modifier = Modifier.fillMaxWidth(),
                             shape = RoundedCornerShape(8.dp)
                         ) {
