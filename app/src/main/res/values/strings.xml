<resources>
    <string name="app_name">Деньги под Контролем</string>
    <string name="balance_widget_description">Виджет для отображения текущего баланса, доходов и расходов</string>
    <string name="small_balance_widget_description">Компактный виджет для отображения текущего баланса</string>
    
    <!-- Общие строки -->
    <string name="currency_format">%s ₽</string>
    <string name="income_currency_format">+%s ₽</string>
    <string name="expense_currency_format">-%s ₽</string>
    <string name="retry">Повторить</string>
    <string name="error_occurred">Произошла ошибка</string>
    <string name="no_transactions">Нет транзакций для отображения</string>
    <string name="ok">OK</string>
    <string name="cancel">Отмена</string>
    <string name="back">Назад</string>
    <string name="hide_summary">Скрыть сводку</string>
    <string name="show_summary">Показать сводку</string>
    <string name="expand">Развернуть</string>
    <string name="collapse">Свернуть</string>
    <string name="delete">Удалить</string>
    <string name="delete_transaction">Удаление транзакции</string>
    <string name="delete_transaction_confirmation">Вы уверены, что хотите удалить транзакцию из категории "%1$s" на сумму %2$s?</string>
    <string name="show_all_transactions">Показать еще %d</string>
    <string name="show_less">Свернуть</string>
    <string name="daily_expenses">Ежедневные расходы</string>
    <string name="cash_withdrawal">снятие</string>
    <string name="cash_deposit">пополнение</string>
    <string name="loading_data">Загрузка данных…</string>
    <string name="error">Ошибка</string>
    <string name="clear_fields">Очистить поля</string>
    <string name="add_transaction_submit">Добавить транзакцию</string>
    <string name="add_custom_source">Добавить источник</string>
    
    <!-- Главный экран -->
    <string name="app_title">Деньги под Контролем</string>
    <string name="current_balance">Текущий баланс</string>
    <string name="income">Доходы</string>
    <string name="expense">Расходы</string>
    <string name="balance">Баланс</string>
    <string name="all">Все</string>
    <string name="charts">Статистика</string>
    <string name="charts_title">Финансовая статистика</string>
    <string name="add_button">Добавить</string>
    <string name="history">История</string>
    <string name="home">Главная</string>
    <string name="today">Сегодня</string>
    <string name="week">Неделя</string>
    <string name="month">Месяц</string>
    <string name="recent_transactions">Последние транзакции</string>
    <string name="unknown_error">Неизвестная ошибка</string>
    <string name="profile">Профиль</string>
    <string name="profile_title">Профиль пользователя</string>
    
    <!-- Фильтры -->
    <string name="filter_today">Сегодня</string>
    <string name="filter_week">Неделя</string>
    <string name="filter_month">Месяц</string>
    <string name="filter_by_category">Фильтр по категории</string>
    <string name="filter_by_source">Фильтр по банкам</string>
    <string name="select_sources">Выберите источники</string>
    <string name="transactions_today">Транзакции за сегодня</string>
    <string name="transactions_week">Транзакции за неделю</string>
    <string name="transactions_month">Транзакции за месяц</string>
    <string name="all_transactions">Все транзакции</string>
    <string name="no_transactions_today">Нет транзакций за сегодня. Добавьте новую!</string>
    <string name="no_transactions_week">Нет транзакций за неделю. Добавьте новую!</string>
    <string name="no_transactions_month">Нет транзакций за месяц. Добавьте новую!</string>
    <string name="no_transactions_all">Нет транзакций. Добавьте новую!</string>
    <string name="showing_last_transactions">Показаны последние транзакции.</string>
    
    <!-- Экран истории -->
    <string name="history_title">История транзакций</string>
    <string name="select_date">Выбрать дату</string>
    <string name="date_format">Дата: %s</string>
    <string name="group_by_day">По дням</string>
    <string name="group_by_week">По неделям</string>
    <string name="group_by_month">По месяцам</string>
    <string name="income_label">Доход: %s</string>
    <string name="expense_label">Расход: %s</string>
    <string name="balance_label">Баланс: %s</string>
    <string name="period_all">Все время</string>
    <string name="period_day">День</string>
    <string name="period_month">Месяц</string>
    <string name="period_quarter">Квартал</string>
    <string name="period_half_year">Полгода</string>
    <string name="period_year">Год</string>
    <string name="period_custom">Произвольный</string>
    <string name="period_custom_range">%1$s - %2$s</string>
    <string name="from_date">С: %s</string>
    <string name="to_date">По: %s</string>
    <string name="select_start_date">Выберите начальную дату</string>
    <string name="select_end_date">Выберите конечную дату</string>
    <string name="apply">Применить</string>
    
    <!-- Экран добавления транзакции -->
    <string name="add_transaction">Добавить транзакцию</string>
    <string name="transaction_type">Тип транзакции:</string>
    <string name="expense_type">Расход</string>
    <string name="income_type">Доход</string>
    <string name="title">Название</string>
    <string name="amount">Сумма</string>
    <string name="date">Дата</string>
    <string name="select_date_button">Выбрать дату</string>
    <string name="category">Категория</string>
    <string name="select_category">Выбрать категорию</string>
    <string name="note_optional">Примечание (необязательно)</string>
    <string name="select_category_title">Выберите категорию</string>
    
    <!-- Форматы -->
    <string name="category_date_format">%1$s • %2$s</string>
    
    <!-- Строки для ярлыков -->
    <string name="add_transaction_short">Добавить</string>
    <string name="add_transaction_long">Добавить транзакцию</string>
    <string name="quick_add_short">+</string>
    <string name="quick_add_long">Быстрое добавление</string>

    <!-- Категории -->
    <string name="add_category">Добавить категорию</string>
    <string name="add_category_title">Добавление категории</string>
    <string name="category_name">Название категории</string>
    <string name="current_period">Текущий период</string>
    <string name="previous_period">Прошлый период</string>
    <string name="change_increase">На %d%% больше чем в прошлом периоде</string>
    <string name="change_decrease">На %d%% меньше чем в прошлом периоде</string>
    <string name="change_no_change">Без изменений по сравнению с прошлым периодом</string>
    <string name="delete_category">Удаление категории</string>
    <string name="delete_category_confirmation">Вы уверены, что хотите удалить категорию "%1$s"?\n\nЕсли это стандартная категория, она будет скрыта из списка. Если это пользовательская категория, она будет удалена полностью.</string>
    <string name="delete_default_category_confirmation">Вы уверены, что хотите удалить стандартную категорию "%1$s"?\n\nОна будет скрыта из списка, но может быть восстановлена при переустановке приложения.</string>
    <string name="delete_custom_category_confirmation">Вы уверены, что хотите удалить пользовательскую категорию "%1$s"?\n\nОна будет удалена полностью и не может быть восстановлена.</string>
    <string name="category_delete_error">Категорию "Другое" нельзя удалить</string>

    <!-- AddTransaction strings -->
    <string name="confirm">Подтвердить</string>
    <string name="success">Успешно</string>
    <string name="transaction_added_successfully">Транзакция успешно добавлена</string>
    <string name="transaction_updated_successfully">Транзакция успешно изменена</string>
    <string name="add_another">Добавить еще</string>
    <string name="done">Готово</string>
    <string name="cancel_transaction">Отменить транзакцию</string>
    <string name="cancel_transaction_confirmation">Вы уверены, что хотите отменить добавление транзакции?</string>
    <string name="yes">Да</string>
    <string name="no">Нет</string>
    <string name="amount_error">Введите корректную сумму</string>
    <string name="category_error">Выберите категорию</string>
    <string name="add_custom_category">Добавить свою категорию</string>
    <string name="enter_category_name">Введите название категории</string>
    <string name="income_label_short">Доход</string>
    <string name="expense_label_short">Расход</string>
    <string name="tap_for_details">Нажмите для подробностей</string>

    <!-- Chart strings -->
    <string name="income_color">Цвет доходов</string>
    <string name="expense_color">Цвет расходов</string>
    <string name="balance_color">Цвет баланса</string>
    <string name="grid_color">Цвет сетки</string>
    <string name="background_color">Цвет фона</string>
    <string name="dynamics_by_month">Динамика по месяцам</string>

    <!-- FinanceChartScreen strings -->
    <string name="error_loading_transactions">Ошибка при загрузке транзакций: %s</string>
    <string name="no_data_to_display">Нет данных для отображения</string>
    <string name="expenses_by_category">Расходы по категориям</string>
    <string name="no_expense_data">Нет данных о расходах</string>
    <string name="income_by_category">Доходы по категориям</string>
    <string name="no_income_data">Нет данных о доходах</string>
    <string name="balance_by_month">Баланс по месяцам</string>
    <string name="insufficient_data">Недостаточно данных для отображения</string>
    <string name="expenses_last_7_days">Расходы за последние 7 дней</string>
    <string name="no_expenses_recent_days">Нет данных о расходах за последние дни</string>
    <string name="chart_income">Доходы</string>
    <string name="chart_expenses">Расходы</string>
    <string name="currency_format_with_percent" formatted="false">%.2f ₽ (%.1f%%)</string>

    <!-- Analytics strings -->
    <string name="analytics_title">Финансовая аналитика</string>
    <string name="total_transactions">Всего транзакций</string>
    <string name="expense_categories">Категории расходов</string>
    <string name="income_categories">Категории доходов</string>
    <string name="average_expense">Средний расход</string>
    <string name="sources_used">Использовано источников</string>
    <string name="total_expense">Общий расход</string>
    <string name="savings_rate">Норма сбережений</string>

    <!-- Новые строки для улучшенного экрана финансовой статистики -->
    <string name="top_expense_categories">Топ категорий расходов</string>
    <string name="tap_bar_for_details">Нажмите на столбец для подробностей</string>
    <string name="income_vs_expense">Доходы vs Расходы</string>
    <string name="expense_trend">Тренд расходов</string>
    <string name="income_trend">Тренд доходов</string>
    <string name="monthly_comparison">Сравнение по месяцам</string>
    <string name="weekly_summary">Недельная сводка</string>
    <string name="monthly_summary">Месячная сводка</string>
    <string name="yearly_summary">Годовая сводка</string>
    <string name="category_details">Детали категории</string>
    <string name="budget_overview">Обзор бюджета</string>
    <string name="spending_by_day">Расходы по дням</string>
    <string name="spending_by_week">Расходы по неделям</string>
    <string name="spending_by_month">Расходы по месяцам</string>
    <string name="spending_by_year">Расходы по годам</string>
    <string name="average_daily">Среднее за день</string>
    <string name="average_monthly">Среднее за месяц</string>
    <string name="average_yearly">Среднее за год</string>

    <!-- Accessibility strings -->
    <string name="cd_back_button">Вернуться назад</string>
    <string name="cd_add_transaction">Добавить новую транзакцию</string>
    <string name="cd_show_statistics">Показать статистику</string>
    <string name="cd_show_history">Показать историю транзакций</string>
    <string name="cd_expand_collapse">Развернуть или свернуть</string>
    <string name="cd_select_period">Выбрать период</string>
    <string name="cd_select_category">Выбрать категорию</string>
    <string name="cd_info_icon">Информация</string>
    <string name="cd_delete_icon">Удалить</string>
    <string name="cd_edit_icon">Редактировать</string>
    <string name="cd_filter_icon">Фильтр</string>
    <string name="cd_sort_icon">Сортировка</string>
    <string name="cd_search_icon">Поиск</string>
    <string name="cd_close_icon">Закрыть</string>
    <string name="cd_settings_icon">Настройки</string>

    <!-- New strings for FinanceChartScreen -->
    <string name="show_expenses">Показать расходы</string>
    <string name="show_income">Показать доходы</string>
    <string name="average_values">Средние показатели</string>
    <string name="analyze_expenses_for_budget">Анализ ваших средних трат для планирования бюджета</string>

    <!-- Strings for FinanceChartScreen -->
    <string name="low">Низкая</string>
    <string name="medium">Средняя</string>
    <string name="good">Хорошая</string>
    <string name="recommended_savings_rate">Рекомендуется: 20% и выше</string>
    <string name="savings_percentage">Процент дохода, который вы сохраняете</string>
    <string name="understood">Понятно</string>
    <string name="from">От</string>
    <string name="to">До</string>
    <string name="savings_rate_description">Норма сбережений – это важный финансовый показатель, который показывает, какую часть вашего дохода вы откладываете.</string>
    <string name="how_calculated">Как рассчитывается:</string>
    <string name="savings_rate_formula">Норма сбережений = ((Доходы – Расходы) / Доходы) × 100%</string>
    <string name="recommended_values">Рекомендуемые значения:</string>
    <string name="recommended_values_list" formatted="false">• Низкая: менее 10%\n• Средняя: 10–20%\n• Хорошая: 20% и выше</string>
    <string name="importance">Почему это важно:</string>
    <string name="importance_list">• Помогает создать финансовую подушку безопасности\n• Позволяет достигать долгосрочных финансовых целей\n• Обеспечивает финансовую стабильность\n• Защищает от непредвиденных расходов</string>
    <string name="advice">Совет:</string>
    <string name="advice_text">Старайтесь поддерживать норму сбережений на уровне 20% и выше. Это поможет вам создать надежный финансовый фундамент и достичь ваших финансовых целей.</string>

    <!-- Adding missing string resources -->
    <string name="year">Год</string>
    <string name="all_time">Все</string>
    <string name="select_period">Выберите период</string>
    <string name="close">Закрыть</string>
    <string name="start_date">Начальная дата</string>
    <string name="end_date">Конечная дата</string>
    <string name="amount_format">%.2f ₽</string>
    <string name="day">День</string>
    <string name="custom">Произвольный</string>
    <string name="custom_period">Произвольный период</string>
    <string name="all_categories">Все категории</string>
    <string name="expenses">Расходы</string>
    <string name="cannot_delete_default_category">Нельзя удалить стандартную категорию "%1$s"</string>

    <!-- Добавленные строковые ресурсы для мультивыбора категорий -->
    <string name="clear_selection">Сбросить выбор</string>
    <string name="category_select_multiple">Выберите категории</string>
    <string name="category_select_prompt">Можно выбрать несколько категорий</string>
    <string name="select_all_categories">Выбрать все категории</string>

    <!-- Добавленные строковые ресурсы для выбора источников -->
    <string name="select_all_sources">Выбрать все источники</string>
    <string name="all_sources">Все источники</string>
    <string name="sources">Источники</string>

    <!-- Источники средств -->
    <string name="source">Откуда</string>
    <string name="source_name">Название источника</string>
    <string name="select_source">Выберите источник</string>
    <string name="select_color">Выберите цвет</string>
    <string name="change_color">Изменить цвет</string>
    <string name="source_error">Выберите источник</string>

    <!-- Диалоги подтверждения удаления -->
    <string name="delete_source_title">Удаление источника</string>
    <string name="delete_source_message">Вы уверены, что хотите удалить источник "%1$s"?</string>

    <!-- Строки для сводки групп транзакций -->
    <string name="summary">Сводка</string>
    <string name="no_transactions_in_period">Нет транзакций за выбранный период</string>

    <!-- Профиль -->
    <string name="profile_save">Сохранить</string>
    <string name="profile_cancel">Отмена</string>
    <string name="profile_settings_section">Настройки приложения</string>
    <string name="export_to_csv">Экспорт данных в CSV</string>
    <string name="export_success">Данные успешно экспортированы</string>
    <string name="export_description">Экспортирует все транзакции в CSV файл для использования в Excel или других программах.</string>
    <string name="export_error">Ошибка при экспорте: %s</string>
    <string name="export_choose_action">Выберите действие</string>
    <string name="export_share">Отправить файл</string>
    <string name="export_open">Открыть файл</string>
    <string name="export_only_save">Только сохранить</string>
    <string name="exported_file_path">Файл сохранён: %s</string>
    <string name="profile_analytics_title">Финансовая аналитика</string>
    <string name="profile_settings_title">Настройки</string>
    <string name="profile_theme_title">Тема</string>
    <string name="profile_language_title">Язык</string>
    <string name="profile_currency_title">Валюта по умолчанию</string>
    <string name="profile_transaction_reminders_title">Напоминания о транзакциях</string>
    <string name="off">Отключено</string>
    <string name="profile_theme_system">Системная</string>
    <string name="profile_theme_light">Светлая</string>
    <string name="profile_theme_dark">Тёмная</string>
    <string name="profile_theme_select">Выберите тему</string>
    <string name="profile_financial_summary">Ваша финансовая сводка</string>
    <string name="profile_savings_rate_format">%.1f%%</string>
    
    <!-- Финансовые цели -->
    <string name="financial_goals">Финансовые цели</string>
    <string name="active_goals">Активные цели</string>
    <string name="completed_goals">Завершенные цели</string>
    <string name="add_goal">Добавить цель</string>
    <string name="edit_goal">Редактировать цель</string>
    <string name="delete_goal">Удалить цель</string>
    <string name="goal_name">Название цели</string>
    <string name="goal_target_amount">Целевая сумма</string>
    <string name="goal_current_amount">Текущая сумма</string>
    <string name="goal_deadline">Срок достижения</string>
    <string name="goal_category">Категория</string>
    <string name="goal_description">Описание</string>
    <string name="goal_progress">Прогресс</string>
    <string name="goal_remaining">Осталось</string>
    <string name="goal_add_amount">Добавить сумму</string>
    <string name="goal_amount_to_add">Сумма для добавления</string>
    <string name="goal_completed">Цель достигнута!</string>
    <string name="goal_delete_confirmation">Вы уверены, что хотите удалить цель "%1$s"?</string>
    <string name="no_goals">У вас пока нет финансовых целей</string>
    <string name="add_your_first_goal">Добавьте свою первую финансовую цель</string>

    <!-- Уведомления о транзакциях -->
    <string name="transaction_reminder_channel_name">Напоминания о транзакциях</string>
    <string name="transaction_reminder_channel_description">Уведомления о необходимости внести транзакции</string>
    <string name="transaction_reminder_title">Не забудьте внести транзакции</string>
    <string name="transaction_reminder_text">Пора внести ваши сегодняшние доходы и расходы</string>
    <string name="transaction_reminders">Напоминания о транзакциях</string>
    <string name="transaction_reminder_settings">Настройки напоминаний</string>
    <string name="select_reminder_time">Выберите время напоминания:</string>
    <string name="reminder_description">Вы будете получать ежедневные напоминания о необходимости внести транзакции в указанное время.</string>
    <string name="notifications_disabled_message">Напоминания отключены. Включите их, чтобы не забывать вносить транзакции.</string>
    <string name="notification_disabled_title">Уведомления отключены</string>
    <string name="notification_disabled_description">Для полноценной работы напоминаний включите разрешение на уведомления в настройках приложения</string>
    
    <!-- Информация о приложении -->
    <string name="app_info">О приложении</string>
    <string name="app_version">Версия приложения</string>
    <string name="build_version">Версия кода</string>
    <string name="libraries">Используемые библиотеки</string>
    <string name="libraries_title">Используемые библиотеки</string>
    <string name="libraries_description">Список библиотек, используемых в приложении "Деньги под Контролем"</string>
    <string name="licenses_note">Все библиотеки используются в соответствии с их лицензиями. Полные тексты лицензий доступны на сайтах разработчиков библиотек.</string>
    <string name="license_colon">Лицензия: %s</string>

    <!-- Разрешения и настройки -->
    <string name="permission_denied">Разрешение отклонено</string>
    <string name="import_permission_required">Требуется разрешение</string>
    <string name="permission_required">Требуется разрешение</string>
    
    <!-- Ошибки форм -->
    <string name="error_enter_amount">Введите сумму</string>
    <string name="error_select_category">Выберите категорию</string>
    <string name="error_amount_missing">Не указана сумма</string>
    <string name="error_category_missing">Не выбрана категория</string>
    
    <!-- Экран редактирования -->
    <string name="edit_transaction">Редактирование транзакции</string>
    <string name="add">Добавить</string>

    <!-- Bottom navigation -->
    <string name="home_tab">Главная</string>
    <string name="history_tab">История</string>
    <string name="chart_tab">Графики</string>
    <string name="add_tab">Добавить</string>
    <string name="settings_tab">Настройки</string>
    <string name="select_categories">Выберите категории</string>
    <string name="category_statistics">Статистика по категории</string>
    <string name="historical_transaction_stats">Историческая статистика транзакций</string>
    <string name="transaction_count">Количество транзакций</string>
    <string name="total_amount">Общая сумма</string>
    <string name="average_per_transaction">Среднее за транзакцию</string>

    <!-- Import Transactions Screen -->
    <string name="import_transactions_title">Импорт транзакций</string>
    <string name="supported_banks_title">Поддерживаемые банки</string>
    <string name="choose_file_button">Выбрать файл для импорта (CSV, PDF, XLSX)</string>
    <string name="how_to_import">Как импортировать транзакции</string>
    <string name="import_instructions">1. Выгрузите выписку в формате CSV или XLSX из вашего банка\n2. Для Альфа-Банка лучше использовать формат XLSX\n3. Для Сбербанка также поддерживается формат PDF\n4. Выберите файл выписки через кнопку ниже\n5. Приложение автоматически определит формат\n6. Дождитесь завершения импорта\n\nНажмите на карточку банка ниже, чтобы узнать как получить выписку.</string>
    <string name="import_csv_title">Импорт CSV-файлов</string>
    <string name="csv_requirements_title">Требования к CSV-файлу:</string>
    <string name="csv_requirements">• Файл должен содержать столбцы: дата, сумма, категория\n• Разделитель полей: запятая или точка с запятой\n• Кодировка: UTF-8\n• Пример: 01.01.2023,1000,Продукты</string>
    <string name="more_details">Подробнее</string>

    <!-- Banks -->
    <string name="bank_sberbank">Сбербанк</string>
    <string name="bank_tinkoff">Т-Банк</string>
    <string name="bank_alfabank">Альфа-Банк</string>
    <string name="bank_ozon">Ozon</string>
    <string name="bank_csv">CSV</string>

    <!-- Import Results -->
    <string name="import_in_progress">Импорт транзакций…</string>
    <string name="import_progress_count">%1$d из %2$d транзакций</string>
    <string name="import_success">Импорт успешно завершен</string>
    <string name="imported_count">Импортировано: %d транзакций</string>
    <string name="skipped_count">Пропущено: %d транзакций</string>
    <string name="import_total_amount">Общая сумма: %d ₽</string>
    <string name="import_error">Ошибка при импорте</string>
    <string name="import_unknown_error">Неизвестная ошибка</string>
    <string name="select_file_prompt">Выберите файл для импорта транзакций</string>

    <!-- Bank Instructions -->
    <string name="bank_instructions_title">Как получить выписку из %s</string>
    <string name="unavailable_instructions">Инструкции недоступны для этого банка.</string>
    <string name="got_it">Понятно</string>

    <!-- Sberbank -->
    <string name="sberbank_instructions_title">Через мобильное приложение Сбербанк:</string>
    <string name="sberbank_instructions">1. Войдите в приложение Сбербанк\n2. Перейдите в раздел \"История операций\"\n3. Нажмите \"Выписки и справки\"\n4. Выберите \"Выписка по счету карты\"\n5. Выберите нужную карту\n6. Укажите период, за который нужна выписка\n7. Нажмите \"Сформировать выписку\"\n8. Приложение создаст PDF-файл с выпиской\n9. Импортируйте этот PDF-файл напрямую в приложение</string>
    <string name="sberbank_note">Наше приложение поддерживает импорт как CSV, так и PDF-файлов выписок Сбербанка. PDF-формат часто удобнее, так как его не нужно дополнительно редактировать.</string>

    <!-- Tinkoff -->
    <string name="tinkoff_instructions_title">Через мобильное приложение Т-Банк:</string>
    <string name="tinkoff_instructions">1. Войдите в приложение Т-Банк\n2. Выберите карту\n3. Перейдите в раздел \"Заказать справку\"\n4. Выберите \"Справка с движением средств\"\n5. Выберите русский язык\n6. Выберите счет\n7. Выберите период\n8. Выберите операции\n9. Полученную справку о движении средств сохраните в формате PDF\n10. Импортируйте эту выписку в приложение</string>

    <!-- Alfa-Bank -->
    <string name="alfabank_instructions_title_mobile">Через мобильное приложение Альфа-Банк:</string>
    <string name="alfabank_instructions_mobile">1. Войдите в приложение Альфа-Банк\n2. Перейдите в раздел \"История\"\n3. Нажмите на кнопку со стрелкой вниз в правом верхнем углу\n4. В появившемся экране \"Выписка по счету\" выберите счет\n5. Укажите период выписки\n6. Нажмите \"Отправить по email\" или \"Скачать\"\n7. Выберите формат XLSX (Excel)\n8. Загрузите полученный файл в приложение Finanalyzer</string>
    <string name="alfabank_instructions_title_web">Через Альфа-Банк Онлайн (веб-версия):</string>
    <string name="alfabank_instructions_web">1. Войдите в личный кабинет Альфа-Банк Онлайн\n2. Выберите счет или карту\n3. Перейдите в \"Выписки\"\n4. Укажите период выписки\n5. Выберите формат \"Excel\"\n6. Скачайте файл\n7. Импортируйте XLSX-файл в приложение</string>
    <string name="alfabank_note_important">Важно:</string>
    <string name="alfabank_note">Приложение поддерживает прямой импорт Excel-файлов (.xlsx) из Альфа-Банка без необходимости дополнительной конвертации!</string>

    <!-- Ozon -->
    <string name="ozon_instructions_title">Через приложение Ozon Банк:</string>
    <string name="ozon_instructions">1. Войдите в приложение\n2. Выберите карту\n3. Перейдите во вкладку \"Ещё\"\n4. Выберите \"Получить справку\"\n5. Выберите \"О движении средств\"\n6. Выберите язык\n7. Выберите счет\n8. Выберите период\n9. Выберите тип операции\n10. Сохраните справку в формате PDF\n11. Импортируйте полученный файл в приложение</string>

    <!-- CSV Format -->
    <string name="csv_instructions_title">Формат CSV-файла для импорта:</string>
    <string name="csv_format_instructions">1. Первая строка должна содержать заголовки столбцов\n2. Обязательные поля: дата, сумма, категория\n3. Дополнительные поля: примечание, источник\n4. Даты должны быть в формате ДД.ММ.ГГГГ</string>
    <string name="csv_example_title">Пример содержимого файла:</string>
    <string name="csv_example">Дата,Сумма,Категория,Примечание\n01.01.2023,1000,Продукты,Покупка в магазине\n02.01.2023,-500,Транспорт,Такси\n03.01.2023,5000,Зарплата,Аванс\n04.01.2023,-2500,Развлечения,Кино</string>
    <string name="csv_note_title">Примечание:</string>
    <string name="csv_note">Положительные суммы будут импортированы как доходы, отрицательные - как расходы.</string>

    <!-- Budget screen strings -->
    <string name="budget">Бюджет</string>
    <string name="budget_transactions">Транзакции</string>
    <string name="budget_category_transactions">Транзакции категории %s</string>
    <string name="add_budget_category">Добавить категорию бюджета</string>
    <string name="budget_limit">Лимит бюджета</string>
    <string name="budget_spent">Потратить</string>
    <string name="budget_remaining">Осталось</string>
    <string name="budget_overspent">Перерасход</string>
    <string name="budget_category_name">Название категории</string>
    <string name="budget_category_limit">Лимит категории</string>
    <string name="budget_category_period">Период</string>
    <string name="budget_category_add">Добавить</string>
    <string name="budget_category_edit">Редактировать</string>
    <string name="budget_category_delete">Удалить</string>
    <string name="budget_category_delete_confirmation">Вы уверены, что хотите удалить эту категорию бюджета?</string>
    <string name="budget_category_added">Категория бюджета добавлена</string>
    <string name="budget_category_updated">Категория бюджета обновлена</string>
    <string name="budget_category_deleted">Категория бюджета удалена</string>
    <string name="budget_category_error_name">Введите название категории</string>
    <string name="budget_category_error_limit">Введите лимит категории</string>
    <string name="budget_category_error_exists">Категория с таким названием уже существует</string>
    <string name="budget_category_error_delete">Не удалось удалить категорию</string>
    <string name="budget_category_error_add">Не удалось добавить категорию</string>
    <string name="budget_category_error_update">Не удалось обновить категорию</string>
    <string name="budget_no_categories">Нет категорий бюджета</string>
    <string name="budget_no_transactions">Нет транзакций в этой категории</string>
    <string name="budget_add_first_category">Добавьте первую категорию бюджета</string>
    <string name="budget_direct_expenses">Прямые траты</string>
    <string name="budget_related_expenses">Связанные траты</string>
    <string name="budget_total_expenses">Общие расходы</string>
    <string name="budget_over_budget">от бюджета</string>
    <string name="statistics">Статистика</string>

    <!-- Icons for budget categories -->
    <string name="ic_gamepad">ic_gamepad</string>
    <string name="ic_restaurant">ic_restaurant</string>
    <string name="ic_receipt">ic_receipt</string>

<<<<<<< HEAD
    <!-- Widget strings -->
    <string name="default_amount">0,00 ₽</string>
    <string name="default_small_amount">0 ₽</string>

    <!-- Уведомления и разрешения -->
    <string name="permission_message_android15">Для отправки уведомлений необходимо разрешение. Пожалуйста, предоставьте его в настройках.</string>
    <string name="permission_message">Для отправки уведомлений требуется разрешение. Пожалуйста, разрешите отправку уведомлений.</string>
    <string name="open_settings">Открыть настройки</string>
    <string name="notification_permission_settings_message">Разрешение на отправку уведомлений требуется для функционирования приложения. Пожалуйста, разрешите отправку уведомлений в настройках.</string>
    <string name="notification_permission_message">Для работы с уведомлениями требуется разрешение</string>
    <string name="request_permission">Запросить разрешение</string>
    <string name="selected_time">Выбранное время: %1$s</string>
    <string name="notification_permission_required">Требуется разрешение на отправку уведомлений</string>
    <string name="save">Сохранить</string>

    <!-- Adding missing string resources -->
    <string name="category_stats_for_period">Статистика по категориям за %1$s</string>
    <string name="total_income">Всего доходов: %1$s</string>
    <string name="net_balance">Баланс: %1$s</string>
    <string name="savings_rate_title">Норма сбережений</string>
    <string name="income_header">Доходы</string>
    <string name="expenses_header">Расходы</string>
    <string name="savings_amount">Сбережения</string>
    <string name="empty_state">Пусто</string>
    <string name="empty_transactions">Транзакции не найдены</string>
    <string name="empty_transactions_description">Попробуйте изменить фильтры или добавить новые транзакции.</string>
    <string name="transaction_history">История транзакций</string>

    <!-- Ошибки форм - Добавление -->
    <string name="amount_required">Введите сумму</string>
    <string name="category_required">Выберите категорию</string>

    <!-- Добавление недостающих строк -->
    <string name="add_new">Добавить</string>
    <string name="note_hint">Примечание (необязательно)</string>
    <string name="selected_wallets">Выбрано кошельков: %d</string>
    <string name="select_wallets">Выберите кошельки</string>
    <string name="add_to_wallets">Добавить в кошельки</string>
    <string name="transaction_to">Куда</string>
    <string name="transaction_from">Откуда</string>
    <string name="transaction_added_success">Транзакция успешно добавлена</string>
    <string name="transaction_updated_success">Транзакция успешно изменена</string>
=======
    <!-- New strings for FinanceChartScreen -->
    <string name="select_icon">Выберите иконку</string>

    <!-- Sources strings -->
    <string name="delete_source">Удалить источник</string>
>>>>>>> 7b4502b7
</resources><|MERGE_RESOLUTION|>--- conflicted
+++ resolved
@@ -27,9 +27,6 @@
     <string name="cash_deposit">пополнение</string>
     <string name="loading_data">Загрузка данных…</string>
     <string name="error">Ошибка</string>
-    <string name="clear_fields">Очистить поля</string>
-    <string name="add_transaction_submit">Добавить транзакцию</string>
-    <string name="add_custom_source">Добавить источник</string>
     
     <!-- Главный экран -->
     <string name="app_title">Деньги под Контролем</string>
@@ -179,6 +176,7 @@
     <string name="income_categories">Категории доходов</string>
     <string name="average_expense">Средний расход</string>
     <string name="sources_used">Использовано источников</string>
+    <string name="total_income">Общий доход</string>
     <string name="total_expense">Общий расход</string>
     <string name="savings_rate">Норма сбережений</string>
 
@@ -274,13 +272,10 @@
     <string name="source">Откуда</string>
     <string name="source_name">Название источника</string>
     <string name="select_source">Выберите источник</string>
+    <string name="add_custom_source">Добавить источник</string>
     <string name="select_color">Выберите цвет</string>
     <string name="change_color">Изменить цвет</string>
     <string name="source_error">Выберите источник</string>
-
-    <!-- Диалоги подтверждения удаления -->
-    <string name="delete_source_title">Удаление источника</string>
-    <string name="delete_source_message">Вы уверены, что хотите удалить источник "%1$s"?</string>
 
     <!-- Строки для сводки групп транзакций -->
     <string name="summary">Сводка</string>
@@ -362,16 +357,33 @@
     <string name="permission_denied">Разрешение отклонено</string>
     <string name="import_permission_required">Требуется разрешение</string>
     <string name="permission_required">Требуется разрешение</string>
-    
-    <!-- Ошибки форм -->
-    <string name="error_enter_amount">Введите сумму</string>
-    <string name="error_select_category">Выберите категорию</string>
-    <string name="error_amount_missing">Не указана сумма</string>
-    <string name="error_category_missing">Не выбрана категория</string>
-    
-    <!-- Экран редактирования -->
-    <string name="edit_transaction">Редактирование транзакции</string>
-    <string name="add">Добавить</string>
+    <string name="notification_permission_message">Для отправки напоминаний о транзакциях необходимо разрешение на уведомления.</string>
+    <string name="notification_permission_settings_message">Для работы напоминаний необходимо разрешение на уведомления. Вы можете включить их в настройках приложения.</string>
+    <string name="notification_permission_required">Для отправки напоминаний необходимо разрешение на уведомления.</string>
+    <string name="permission_message_android15">Для импорта файлов необходим доступ к выбранным вами файлам. Пожалуйста, предоставьте разрешение.</string>
+    <string name="permission_message">Для импорта файлов необходим доступ к хранилищу. Пожалуйста, предоставьте разрешение в настройках приложения.</string>
+    <string name="open_settings">Открыть настройки</string>
+    <string name="request_permission">Запросить разрешение</string>
+    <string name="save">Сохранить</string>
+    <string name="selected_time">Выбранное время: %1$d:%2$s</string>
+
+    <!-- Базовые строки -->
+    <string name="loading_error">Ошибка загрузки данных</string>
+    <string name="default_amount">0.00 ₽</string>
+    <string name="default_small_amount">0 ₽</string>
+    <string name="navigation_back">Назад</string>
+    <string name="transaction_history">История транзакций</string>
+
+    <!-- Savings Rate Dialog -->
+    <string name="savings_rate_title">Норма сбережений</string>
+    <string name="income_header">Доходы</string>
+    <string name="expenses_header">Расходы</string>
+    <string name="savings_amount">Сумма сбережений</string>
+
+    <!-- EmptyContent strings -->
+    <string name="empty_state">Пустое состояние</string>
+    <string name="empty_transactions">Нет транзакций</string>
+    <string name="empty_transactions_description">Добавьте свою первую транзакцию, нажав на кнопку "+"</string>
 
     <!-- Bottom navigation -->
     <string name="home_tab">Главная</string>
@@ -488,54 +500,9 @@
     <string name="ic_restaurant">ic_restaurant</string>
     <string name="ic_receipt">ic_receipt</string>
 
-<<<<<<< HEAD
-    <!-- Widget strings -->
-    <string name="default_amount">0,00 ₽</string>
-    <string name="default_small_amount">0 ₽</string>
-
-    <!-- Уведомления и разрешения -->
-    <string name="permission_message_android15">Для отправки уведомлений необходимо разрешение. Пожалуйста, предоставьте его в настройках.</string>
-    <string name="permission_message">Для отправки уведомлений требуется разрешение. Пожалуйста, разрешите отправку уведомлений.</string>
-    <string name="open_settings">Открыть настройки</string>
-    <string name="notification_permission_settings_message">Разрешение на отправку уведомлений требуется для функционирования приложения. Пожалуйста, разрешите отправку уведомлений в настройках.</string>
-    <string name="notification_permission_message">Для работы с уведомлениями требуется разрешение</string>
-    <string name="request_permission">Запросить разрешение</string>
-    <string name="selected_time">Выбранное время: %1$s</string>
-    <string name="notification_permission_required">Требуется разрешение на отправку уведомлений</string>
-    <string name="save">Сохранить</string>
-
-    <!-- Adding missing string resources -->
-    <string name="category_stats_for_period">Статистика по категориям за %1$s</string>
-    <string name="total_income">Всего доходов: %1$s</string>
-    <string name="net_balance">Баланс: %1$s</string>
-    <string name="savings_rate_title">Норма сбережений</string>
-    <string name="income_header">Доходы</string>
-    <string name="expenses_header">Расходы</string>
-    <string name="savings_amount">Сбережения</string>
-    <string name="empty_state">Пусто</string>
-    <string name="empty_transactions">Транзакции не найдены</string>
-    <string name="empty_transactions_description">Попробуйте изменить фильтры или добавить новые транзакции.</string>
-    <string name="transaction_history">История транзакций</string>
-
-    <!-- Ошибки форм - Добавление -->
-    <string name="amount_required">Введите сумму</string>
-    <string name="category_required">Выберите категорию</string>
-
-    <!-- Добавление недостающих строк -->
-    <string name="add_new">Добавить</string>
-    <string name="note_hint">Примечание (необязательно)</string>
-    <string name="selected_wallets">Выбрано кошельков: %d</string>
-    <string name="select_wallets">Выберите кошельки</string>
-    <string name="add_to_wallets">Добавить в кошельки</string>
-    <string name="transaction_to">Куда</string>
-    <string name="transaction_from">Откуда</string>
-    <string name="transaction_added_success">Транзакция успешно добавлена</string>
-    <string name="transaction_updated_success">Транзакция успешно изменена</string>
-=======
     <!-- New strings for FinanceChartScreen -->
     <string name="select_icon">Выберите иконку</string>
 
     <!-- Sources strings -->
     <string name="delete_source">Удалить источник</string>
->>>>>>> 7b4502b7
 </resources>